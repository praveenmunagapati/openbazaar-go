syntax = "proto3";

import "countrycodes.proto";
import "google/protobuf/timestamp.proto";

message RicardianContract {
    repeated Listing vendorListings                    = 1;
    Order buyerOrder                                   = 2;
    OrderConfirmation vendorOrderConfirmation          = 3;
    repeated OrderFulfillment vendorOrderFulfillment   = 4;
    OrderCompletion buyerOrderCompletion               = 5;
    Dispute dispute                                    = 6;
    DisputeResolution disputeResolution                = 7;
    Refund refund                                      = 8;
    repeated Signatures signatures                     = 9;
}

message Listing {
    string slug                             = 1;
    ID vendorID                             = 2;
    Metadata metadata                       = 3;
    Item item                               = 4;
    repeated ShippingOption shippingOptions = 5;
    repeated Tax taxes                      = 6;
    repeated Coupon coupons                 = 7;
    repeated string moderators              = 8;
    string termsAndConditions               = 9;
    string refundPolicy                     = 10;

    message Metadata {
        uint32 version                   = 1;
        ContractType contractType        = 2;
        Format format                    = 3;
        google.protobuf.Timestamp expiry = 4;
        string acceptedCurrency          = 5;
        string pricingCurrency           = 6;

        enum ContractType {
            UNKNOWN       = 0;
            PHYSICAL_GOOD = 1;
            DIGITAL_GOOD  = 2;
            SERVICE       = 3;
            CROWD_FUND    = 4;
        }

        enum Format {
            NA           = 0;
            FIXED_PRICE  = 1;
            AUCTION      = 2;
        }
    }

    message Item {
        string title               = 1;
        string description         = 2;
        string processingTime      = 3;
        uint64 price               = 4;
        bool nsfw                  = 5;
        repeated string tags       = 6;
        repeated Image images      = 7;
        repeated string categories = 8;
        string sku                 = 9;
        float grams                = 10;
        string condition           = 11;
        repeated Option options    = 12;

        message Option {
            string name                = 1;
            string description         = 2;
            repeated Variants variants = 3;

            message Variants {
                string name          = 1;
                Image image          = 2;
                int64 priceModifier  = 3;
            }
        }

        message Image {
            string filename = 1;
            string original = 2;
            string large    = 3;
            string medium   = 4;
            string small    = 5;
            string tiny     = 6;
        }
    }

    message ShippingOption {
        string name                         = 1;
        ShippingType type                   = 2;
        repeated CountryCode regions        = 3;
        ShippingRules shippingRules         = 4;
        repeated Service services           = 5;

        enum ShippingType {
            NA           = 0;
            LOCAL_PICKUP = 1;
            FIXED_PRICE  = 2;
        }

        message Service {
            string name              = 1;
            uint64 price             = 2;
            string estimatedDelivery = 3;
        }

        message ShippingRules {
                RuleType ruleType            = 1;
                repeated Rule rules          = 2;

                message Rule {
                    uint32 minRange              = 1;
                    uint32 maxRange              = 2;
                    uint64 price                 = 3;
                }

                enum RuleType {
                    NA                         = 0;
                    QUANTITY_DISCOUNT          = 1;
                    FLAT_FEE_QUANTITY_RANGE    = 2;
                    FLAT_FEE_WEIGHT_RANGE      = 3;
                    COMBINED_SHIPPING_ADD      = 4;
                    COMBINED_SHIPPING_SUBTRACT = 5;
                }
            }
    }

    message Tax {
        string taxType                  = 1;
        repeated CountryCode taxRegions = 2;
        bool taxShipping                = 3;
        float percentage                = 4;
    }

    message Coupon {
        string title              = 1;
        string hash               = 2;
        float percentDiscount     = 3;
        uint64 priceDiscount      = 4;
    }
}

message Order {
    string refundAddress                 = 1;
    uint64 refundFee                     = 2;
    Shipping shipping                    = 3;
    ID buyerID                           = 4;
    google.protobuf.Timestamp timestamp  = 5;
    repeated Item items                  = 6;
    Payment payment                      = 7;
    repeated bytes ratingKeys            = 8;
    string alternateContactInfo          = 9;

    message Shipping {
        string shipTo       = 1;
        string address      = 2;
        string city         = 3;
        string state        = 4;
        string postalCode   = 5;
        CountryCode country = 6;
        string addressNotes = 7;
    }

    message Item {
        string listingHash            = 1;
        uint32 quantity               = 2;
        repeated Option options       = 3;
        ShippingOption shippingOption = 4;
        string memo                   = 5;
        repeated string couponCodes   = 6;

        message Option {
            string name  = 1;
            string value = 2;
        }

        message ShippingOption {
            string name    = 1;
            string service = 2;
        }
    }

    message Payment {
        Method method       = 1;
        string moderator    = 2;
        uint64 amount       = 3; // Satoshis
        uint64 exchangeRate = 4;
        string chaincode    = 6; // Hex encoded
        string address      = 7; // B58check encoded
        string redeemScript = 8; // Hex encoded

        enum Method {
            ADDRESS_REQUEST = 0;
            DIRECT          = 1;
            MODERATED       = 2;
        }
    }
}

message OrderConfirmation {
    string orderID                            = 1;
    // Direct payments only
    string paymentAddress                     = 2;
    uint64 requestedAmount                    = 3;
    uint64 payoutFee                          = 4;

    repeated RatingSignature ratingSignatures = 5;
}

message OrderReject {
    string orderID                 = 1;
    repeated BitcoinSignature sigs = 2;
}

message RatingSignature {
    TransactionMetadata metadata = 1;
    bytes signature              = 2;

    message TransactionMetadata {
        string listingSlug   = 1;
        bytes  ratingKey     = 2;
        bytes  moderatorKey  = 3; // Only if moderated
    }
}

message BitcoinSignature {
    uint32 inputIndex = 1;
    bytes signature   = 2;
}

message OrderFulfillment {
    string orderId                             = 1;

    string slug                                = 2;

    // Physical goods only
    repeated PhysicalDelivery physicalDelivery = 3;

<<<<<<< HEAD
    //Digital goods only
    repeated DigitalDelivery digitalDelivery   = 4;
=======
    // Digital goods only
    repeated DigitalDelivery digitalDelivery   = 3;
>>>>>>> 3f721d7a

    // Moderated payments only
    Payout payout                              = 5;

    RatingSignature ratingSignature            = 6;

    message PhysicalDelivery {
        string shipper            = 1;
        string trackingNumber     = 2;
    }

    message DigitalDelivery {
        string url                = 1;
        string password           = 2;
    }

    message Payout {
        repeated BitcoinSignature sigs = 1;
        string payoutAddress           = 2;
        uint64 payoutFeePerByte        = 3;
    }
}

message OrderCompletion {
    string orderId                       = 1;
    repeated BitcoinSignature payoutSigs = 2;
    repeated Rating ratings              = 3;

    message Rating {
        RatingData ratingData = 1;
        bytes signature       = 2;

        message RatingData {
            bytes ratingKey                     = 1;
            ID vendorID                         = 2;
            ID buyerID                          = 3; // optional
            ID moderatorID                      = 4; // only if a dispute was won
            RatingSignature vendorSig           = 5;
            bytes moderatorSig                  = 6; // only if a dispute was won

            google.protobuf.Timestamp timestamp = 7;

            uint32 overall                      = 8;
            uint32 quality                      = 9;
            uint32 description                  = 10;
            uint32 deliverySpeed                = 11;
            uint32 customerService              = 12;
            string review                       = 13;
        }
    }
}

// TODO: complete other messages
message Dispute {}
message DisputeResolution {}

message Refund {
    string orderID                 = 1;
    repeated BitcoinSignature sigs = 2;
    string memo                    = 3;
}

message ID {
    string guid         = 1;
    string blockchainID = 2;
    Pubkeys pubkeys     = 3;

    message Pubkeys {
        bytes guid    = 1;
        bytes bitcoin = 2;
    }
}

message Signatures {
    Section section = 1;
    bytes guid      = 2;
    bytes bitcoin   = 3;

    enum Section {
        NA                 = 0;
        LISTING            = 1;
        ORDER              = 2;
        ORDER_CONFIRMATION = 3;
        ORDER_FULFILLMENT  = 4;
        ORDER_COMPLETION   = 5;
        DISPUTE            = 6;
        DISPUTE_RESOLUTION = 7;
        REFUND             = 8;
    }
}<|MERGE_RESOLUTION|>--- conflicted
+++ resolved
@@ -237,13 +237,8 @@
     // Physical goods only
     repeated PhysicalDelivery physicalDelivery = 3;
 
-<<<<<<< HEAD
     //Digital goods only
     repeated DigitalDelivery digitalDelivery   = 4;
-=======
-    // Digital goods only
-    repeated DigitalDelivery digitalDelivery   = 3;
->>>>>>> 3f721d7a
 
     // Moderated payments only
     Payout payout                              = 5;
